--- conflicted
+++ resolved
@@ -148,9 +148,9 @@
             Assert.Equal(string.Empty, response.Body);
             if (configureApiToReturnExceptionDetail)
             {
-                Assert.True(response.MultiValueHeaders.ContainsKey("ErrorType"));
-                Assert.Equal(expectedExceptionType, response.MultiValueHeaders["ErrorType"][0]);
-            }
+            Assert.True(response.MultiValueHeaders.ContainsKey("ErrorType"));
+            Assert.Equal(expectedExceptionType, response.MultiValueHeaders["ErrorType"][0]);
+        }
             else
             {
                 Assert.False(response.MultiValueHeaders.ContainsKey("ErrorType"));
@@ -437,7 +437,6 @@
             Assert.Equal("Microsoft.Extensions.DependencyInjection.ServiceLookup.ServiceProviderEngineScope", response.Body);
         }
 
-<<<<<<< HEAD
         /// <summary>
         /// This test is ensuring when we don't use the Lambda trace id and fallback to ASP.NET Core trace id generator
         /// logic we keep returning the same value each time. This was addressing a PR comment for the trace id PR.
@@ -452,10 +451,7 @@
             Assert.Equal(traceId1, traceId2);
         }
 
-        private async Task<APIGatewayProxyResponse> InvokeAPIGatewayRequest(string fileName)
-=======
         private async Task<APIGatewayProxyResponse> InvokeAPIGatewayRequest(string fileName, bool configureApiToReturnExceptionDetail = false)
->>>>>>> 3f49f78b
         {
             return await InvokeAPIGatewayRequest(new TestLambdaContext(), fileName, configureApiToReturnExceptionDetail);
         }
