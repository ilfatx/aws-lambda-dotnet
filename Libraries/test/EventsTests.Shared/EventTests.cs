--- conflicted
+++ resolved
@@ -33,14 +33,12 @@
     using System.Linq;
     using System.Text;
     using Xunit;
-    using JsonSerializer = Amazon.Lambda.Serialization.Json.JsonSerializer;
-<<<<<<< HEAD
     using Newtonsoft.Json;
     using Amazon.Lambda.CloudWatchEvents;
     using Amazon.Lambda.CloudWatchEvents.S3Events;
-=======
+
+    using JsonSerializer = Amazon.Lambda.Serialization.Json.JsonSerializer;
     using Amazon.Lambda.CognitoEvents.LambdaTriggerEvents.PreTokenGenerationTrigger;
->>>>>>> 6f2f3f9b
 
     public class EventTest
     {
