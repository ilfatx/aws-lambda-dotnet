﻿using System;
using System.Collections.Generic;
using System.Linq;
using System.Net;
using System.Security.Claims;
using System.Text;

using Microsoft.AspNetCore.Http.Features;
using Microsoft.Extensions.Logging;
using Microsoft.Extensions.Primitives;

using Amazon.Lambda.Core;
using Amazon.Lambda.APIGatewayEvents;
using Amazon.Lambda.AspNetCoreServer.Internal;
using Microsoft.AspNetCore.Http.Features.Authentication;


namespace Amazon.Lambda.AspNetCoreServer
{
    /// <summary>
    /// APIGatewayProxyFunction is the base class for Lambda functions hosting the ASP.NET Core framework and exposed to the web via API Gateway.
    /// 
    /// The derived class implements the Init method similar to Main function in the ASP.NET Core. The function handler for the Lambda function will point
    /// to this base class FunctionHandlerAsync method.
    /// </summary>
    public abstract class APIGatewayProxyFunction : AbstractAspNetCoreFunction<APIGatewayProxyRequest, APIGatewayProxyResponse>
    {
        /// <summary>
        /// Key to access the ILambdaContext object from the HttpContext.Items collection.
        /// </summary>
        [Obsolete("References should be updated to Amazon.Lambda.AspNetCoreServer.AbstractAspNetCoreFunction.LAMBDA_CONTEXT")]
        public new const string LAMBDA_CONTEXT = AbstractAspNetCoreFunction.LAMBDA_CONTEXT;

        /// <summary>
        /// Key to access the APIGatewayProxyRequest object from the HttpContext.Items collection.
        /// </summary>
        [Obsolete("References should be updated to Amazon.Lambda.AspNetCoreServer.AbstractAspNetCoreFunction.LAMBDA_REQUEST_OBJECT")]
        public const string APIGATEWAY_REQUEST = AbstractAspNetCoreFunction.LAMBDA_REQUEST_OBJECT;



        /// <summary>
        /// The modes for when the ASP.NET Core framework will be initialized.
        /// </summary>
        [Obsolete("References should be updated to Amazon.Lambda.AspNetCoreServer.StartupMode")]
        public enum AspNetCoreStartupMode
        {
            /// <summary>
            /// Initialize during the construction of APIGatewayProxyFunction
            /// </summary>
            Constructor = StartupMode.Constructor,

            /// <summary>
            /// Initialize during the first incoming request
            /// </summary>
            FirstRequest = StartupMode.FirstRequest
        }

        /// <summary>
        /// Default Constructor. The ASP.NET Core Framework will be initialized as part of the construction.
        /// </summary>
        protected APIGatewayProxyFunction()
            : base()
        {

        }

        /// <summary>
        /// 
        /// </summary>
        /// <param name="startupMode">Configure when the ASP.NET Core framework will be initialized</param>
        [Obsolete("Calls to the constructor should be replaced with the constructor that takes a Amazon.Lambda.AspNetCoreServer.StartupMode as the parameter.")]
        protected APIGatewayProxyFunction(AspNetCoreStartupMode startupMode)
            : base((StartupMode)startupMode)
        {

        }

      
        /// <summary>
        /// 
        /// </summary>
        /// <param name="startupMode">Configure when the ASP.NET Core framework will be initialized</param>
        protected APIGatewayProxyFunction(StartupMode startupMode)
            : base(startupMode)
        {

        }

<<<<<<< HEAD
        private protected override void InternalCustomResponseExceptionHandling(APIGatewayProxyResponse apiGatewayResponse, ILambdaContext lambdaContext, Exception ex)
=======
        private protected override void InternalPostCreateContext(
            HostingApplication.Context context,
            APIGatewayProxyRequest apiGatewayRequest,
            ILambdaContext lambdaContext)
        {
            var authorizer = apiGatewayRequest?.RequestContext?.Authorizer;

            if (authorizer != null)
            {
                // handling claims output from cognito user pool authorizer
                if (authorizer.Claims != null && authorizer.Claims.Count != 0)
                {
                    var identity = new ClaimsIdentity(authorizer.Claims.Select(
                        entry => new Claim(entry.Key, entry.Value.ToString())), "AuthorizerIdentity");

                    _logger.LogDebug(
                        $"Configuring HttpContext.User with {authorizer.Claims.Count} claims coming from API Gateway's Request Context");
                    context.HttpContext.User = new ClaimsPrincipal(identity);
                }
                else
                {
                    // handling claims output from custom lambda authorizer
                    var identity = new ClaimsIdentity(
                        authorizer.Where(x => !string.Equals(x.Key, "claims", StringComparison.OrdinalIgnoreCase))
                            .Select(entry => new Claim(entry.Key, entry.Value.ToString())), "AuthorizerIdentity");

                    _logger.LogDebug(
                        $"Configuring HttpContext.User with {authorizer.Count} claims coming from API Gateway's Request Context");
                    context.HttpContext.User = new ClaimsPrincipal(identity);
                }
            }
        }

        private protected override void InternalCustomResponseExceptionHandling(HostingApplication.Context context, APIGatewayProxyResponse apiGatewayResponse, ILambdaContext lambdaContext, Exception ex)
>>>>>>> b0461b6c
        {
            apiGatewayResponse.MultiValueHeaders["ErrorType"] = new List<string> { ex.GetType().Name };
        }


        /// <summary>
        /// Convert the JSON document received from API Gateway into the InvokeFeatures object.
        /// InvokeFeatures is then passed into IHttpApplication to create the ASP.NET Core request objects.
        /// </summary>
        /// <param name="features"></param>
        /// <param name="apiGatewayRequest"></param>
        /// <param name="lambdaContext"></param>
        protected override void MarshallRequest(InvokeFeatures features, APIGatewayProxyRequest apiGatewayRequest, ILambdaContext lambdaContext)
        {
            {
                var authFeatures = (IHttpAuthenticationFeature) features;
                
                var authorizer = apiGatewayRequest?.RequestContext?.Authorizer;

                if (authorizer != null)
                {
                    // handling claims output from cognito user pool authorizer
                    if (authorizer.Claims != null && authorizer.Claims.Count != 0)
                    {
                        var identity = new ClaimsIdentity(authorizer.Claims.Select(
                            entry => new Claim(entry.Key, entry.Value.ToString())), "AuthorizerIdentity");

                        lambdaContext.Logger.LogLine(
                            $"Configuring HttpContext.User with {authorizer.Claims.Count} claims coming from API Gateway's Request Context");
                        authFeatures.User = new ClaimsPrincipal(identity);
                    }
                    else
                    {
                        // handling claims output from custom lambda authorizer
                        var identity = new ClaimsIdentity(
                            authorizer.Where(x => !string.Equals(x.Key, "claims", StringComparison.OrdinalIgnoreCase))
                                .Select(entry => new Claim(entry.Key, entry.Value.ToString())), "AuthorizerIdentity");

                        lambdaContext.Logger.LogLine(
                            $"Configuring HttpContext.User with {authorizer.Count} claims coming from API Gateway's Request Context");
                        authFeatures.User = new ClaimsPrincipal(identity);
                    }
                }

                // Call consumers customize method in case they want to change how API Gateway's request
                // was marshalled into ASP.NET Core request.
                PostMarshallHttpAuthenticationFeature(authFeatures, apiGatewayRequest, lambdaContext);                
            }
            {
                var requestFeatures = (IHttpRequestFeature) features;
                requestFeatures.Scheme = "https";
                requestFeatures.Method = apiGatewayRequest.HttpMethod;

                if (string.IsNullOrWhiteSpace(apiGatewayRequest.RequestContext?.DomainName))
                {
                    _logger.LogWarning($"Request does not contain domain name information but is derived from {nameof(APIGatewayProxyFunction)}.");
                }

                string path = null;
                if (apiGatewayRequest.PathParameters != null && apiGatewayRequest.PathParameters.ContainsKey("proxy") &&
                    !string.IsNullOrEmpty(apiGatewayRequest.Resource))
                {
                    var proxyPath = apiGatewayRequest.PathParameters["proxy"];
                    path = apiGatewayRequest.Resource.Replace("{proxy+}", proxyPath);
                }

                if (string.IsNullOrEmpty(path))
                {
                    path = apiGatewayRequest.Path;
                }

                if (!path.StartsWith("/"))
                {
                    path = "/" + path;
                }

                requestFeatures.Path = path;

                requestFeatures.PathBase = string.Empty;
                if (!string.IsNullOrEmpty(apiGatewayRequest?.RequestContext?.Path))
                {
                    // This is to cover the case where the request coming in is https://myapigatewayid.execute-api.us-west-2.amazonaws.com/Prod where
                    // Prod is the stage name and there is no ending '/'. Path will be set to '/' so to make sure we detect the correct base path
                    // append '/' on the end to make the later EndsWith and substring work correctly.
                    var requestContextPath = apiGatewayRequest.RequestContext.Path;
                    if (path.EndsWith("/") && !requestContextPath.EndsWith("/"))
                    {
                        requestContextPath += "/";
                    }
                    else if (!path.EndsWith("/") && requestContextPath.EndsWith("/"))
                    {
                        // Handle a trailing slash in the request path: e.g. https://myapigatewayid.execute-api.us-west-2.amazonaws.com/Prod/foo/
                        requestFeatures.Path = path += "/";
                    }

                    if (requestContextPath.EndsWith(path))
                    {
                        requestFeatures.PathBase = requestContextPath.Substring(0,
                            requestContextPath.Length - requestFeatures.Path.Length);
                    }
                }

                requestFeatures.Path = Utilities.DecodeResourcePath(requestFeatures.Path);

                requestFeatures.QueryString = Utilities.CreateQueryStringParameters(
                    apiGatewayRequest.QueryStringParameters, apiGatewayRequest.MultiValueQueryStringParameters, true);

                Utilities.SetHeadersCollection(requestFeatures.Headers, apiGatewayRequest.Headers, apiGatewayRequest.MultiValueHeaders);

                if (!requestFeatures.Headers.ContainsKey("Host"))
                {
                    var apiId = apiGatewayRequest.RequestContext?.ApiId ?? "";
                    var stage = apiGatewayRequest.RequestContext?.Stage ?? "";

                    requestFeatures.Headers["Host"] = $"apigateway-{apiId}-{stage}";
                }


                if (!string.IsNullOrEmpty(apiGatewayRequest.Body))
                {
                    requestFeatures.Body = Utilities.ConvertLambdaRequestBodyToAspNetCoreBody(apiGatewayRequest.Body, apiGatewayRequest.IsBase64Encoded);
                }

                // Call consumers customize method in case they want to change how API Gateway's request
                // was marshalled into ASP.NET Core request.
                PostMarshallRequestFeature(requestFeatures, apiGatewayRequest, lambdaContext);
            }


            {
                // set up connection features
                var connectionFeatures = (IHttpConnectionFeature) features;

                if (!string.IsNullOrEmpty(apiGatewayRequest?.RequestContext?.Identity?.SourceIp) &&
                    IPAddress.TryParse(apiGatewayRequest.RequestContext.Identity.SourceIp, out var remoteIpAddress))
                {
                    connectionFeatures.RemoteIpAddress = remoteIpAddress;
                }

                if (apiGatewayRequest?.Headers?.ContainsKey("X-Forwarded-Port") == true)
                {
                    connectionFeatures.RemotePort = int.Parse(apiGatewayRequest.Headers["X-Forwarded-Port"]);
                }

                // Call consumers customize method in case they want to change how API Gateway's request
                // was marshalled into ASP.NET Core request.
                PostMarshallConnectionFeature(connectionFeatures, apiGatewayRequest, lambdaContext);
            }
        }

        /// <summary>
        /// Convert the response coming from ASP.NET Core into APIGatewayProxyResponse which is
        /// serialized into the JSON object that API Gateway expects.
        /// </summary>
        /// <param name="responseFeatures"></param>
        /// <param name="statusCodeIfNotSet">Sometimes the ASP.NET server doesn't set the status code correctly when successful, so this parameter will be used when the value is 0.</param>
        /// <param name="lambdaContext"></param>
        /// <returns><see cref="APIGatewayProxyResponse"/></returns>
        protected override APIGatewayProxyResponse MarshallResponse(IHttpResponseFeature responseFeatures, ILambdaContext lambdaContext, int statusCodeIfNotSet = 200)
        {
            var response = new APIGatewayProxyResponse
            {
                StatusCode = responseFeatures.StatusCode != 0 ? responseFeatures.StatusCode : statusCodeIfNotSet
            };

            string contentType = null;
            if (responseFeatures.Headers != null)
            {
                response.MultiValueHeaders = new Dictionary<string, IList<string>>();

                response.Headers = new Dictionary<string, string>();
                foreach (var kvp in responseFeatures.Headers)
                {
                    response.MultiValueHeaders[kvp.Key] = kvp.Value.ToList();

                    // Remember the Content-Type for possible later use
                    if (kvp.Key.Equals("Content-Type", StringComparison.CurrentCultureIgnoreCase) && response.MultiValueHeaders[kvp.Key].Count > 0)
                        contentType = response.MultiValueHeaders[kvp.Key][0];
                }
            }

            if(contentType == null)
            {
                response.MultiValueHeaders["Content-Type"] = new List<string>() { null };
            }

            if (responseFeatures.Body != null)
            {
                // Figure out how we should treat the response content
                var rcEncoding = GetResponseContentEncodingForContentType(contentType);

                (response.Body, response.IsBase64Encoded) = Utilities.ConvertAspNetCoreBodyToLambdaBody(responseFeatures.Body, rcEncoding);
            }

            PostMarshallResponseFeature(responseFeatures, response, lambdaContext);

            _logger.LogDebug($"Response Base 64 Encoded: {response.IsBase64Encoded}");

            return response;
        }
    }
}<|MERGE_RESOLUTION|>--- conflicted
+++ resolved
@@ -87,44 +87,7 @@
 
         }
 
-<<<<<<< HEAD
         private protected override void InternalCustomResponseExceptionHandling(APIGatewayProxyResponse apiGatewayResponse, ILambdaContext lambdaContext, Exception ex)
-=======
-        private protected override void InternalPostCreateContext(
-            HostingApplication.Context context,
-            APIGatewayProxyRequest apiGatewayRequest,
-            ILambdaContext lambdaContext)
-        {
-            var authorizer = apiGatewayRequest?.RequestContext?.Authorizer;
-
-            if (authorizer != null)
-            {
-                // handling claims output from cognito user pool authorizer
-                if (authorizer.Claims != null && authorizer.Claims.Count != 0)
-                {
-                    var identity = new ClaimsIdentity(authorizer.Claims.Select(
-                        entry => new Claim(entry.Key, entry.Value.ToString())), "AuthorizerIdentity");
-
-                    _logger.LogDebug(
-                        $"Configuring HttpContext.User with {authorizer.Claims.Count} claims coming from API Gateway's Request Context");
-                    context.HttpContext.User = new ClaimsPrincipal(identity);
-                }
-                else
-                {
-                    // handling claims output from custom lambda authorizer
-                    var identity = new ClaimsIdentity(
-                        authorizer.Where(x => !string.Equals(x.Key, "claims", StringComparison.OrdinalIgnoreCase))
-                            .Select(entry => new Claim(entry.Key, entry.Value.ToString())), "AuthorizerIdentity");
-
-                    _logger.LogDebug(
-                        $"Configuring HttpContext.User with {authorizer.Count} claims coming from API Gateway's Request Context");
-                    context.HttpContext.User = new ClaimsPrincipal(identity);
-                }
-            }
-        }
-
-        private protected override void InternalCustomResponseExceptionHandling(HostingApplication.Context context, APIGatewayProxyResponse apiGatewayResponse, ILambdaContext lambdaContext, Exception ex)
->>>>>>> b0461b6c
         {
             apiGatewayResponse.MultiValueHeaders["ErrorType"] = new List<string> { ex.GetType().Name };
         }
@@ -152,7 +115,7 @@
                         var identity = new ClaimsIdentity(authorizer.Claims.Select(
                             entry => new Claim(entry.Key, entry.Value.ToString())), "AuthorizerIdentity");
 
-                        lambdaContext.Logger.LogLine(
+`                        _logger.LogDebug(
                             $"Configuring HttpContext.User with {authorizer.Claims.Count} claims coming from API Gateway's Request Context");
                         authFeatures.User = new ClaimsPrincipal(identity);
                     }
@@ -163,7 +126,7 @@
                             authorizer.Where(x => !string.Equals(x.Key, "claims", StringComparison.OrdinalIgnoreCase))
                                 .Select(entry => new Claim(entry.Key, entry.Value.ToString())), "AuthorizerIdentity");
 
-                        lambdaContext.Logger.LogLine(
+                        _logger.LogDebug(
                             $"Configuring HttpContext.User with {authorizer.Count} claims coming from API Gateway's Request Context");
                         authFeatures.User = new ClaimsPrincipal(identity);
                     }
