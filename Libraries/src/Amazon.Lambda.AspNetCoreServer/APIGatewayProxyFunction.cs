--- conflicted
+++ resolved
@@ -186,13 +186,8 @@
 
                 requestFeatures.Path = Utilities.DecodeResourcePath(requestFeatures.Path);
 
-<<<<<<< HEAD
-                requestFeatures.QueryString = Utilities.CreateQueryStringParamaters(
+                requestFeatures.QueryString = Utilities.CreateQueryStringParameters(
                     apiGatewayRequest.QueryStringParameters, apiGatewayRequest.MultiValueQueryStringParameters, true);
-=======
-                requestFeatures.QueryString = Utilities.CreateQueryStringParameters(
-                    apiGatewayRequest.QueryStringParameters, apiGatewayRequest.MultiValueQueryStringParameters);
->>>>>>> f4173a1b
 
                 Utilities.SetHeadersCollection(requestFeatures.Headers, apiGatewayRequest.Headers, apiGatewayRequest.MultiValueHeaders);
 
